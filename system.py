--- conflicted
+++ resolved
@@ -189,15 +189,9 @@
         else:
             self.det_mode = 'pcd'  # photon counting
             
-<<<<<<< HEAD
-        if (detector_file is None) or (detector_file == 'ideal'):  # ideal detector?
-            self.det_E = [1.0]
-            self.det_eta_E = [1.0]
-=======
-        if detector_file is None or detector_file is 'ideal':  # ideal detector? 2 data points in case we need to interp
+        if (detector_file is None) or (detector_file == 'ideal'):  # ideal detector? 2 data points in case we need to interp
             self.det_E = np.array([1.0, 1000.0], dtype=np.float32)
             self.det_eta_E = np.array([1.0, 1.0], dtype=np.float32)
->>>>>>> 2eea3d65
         else:
             data = np.fromfile(detector_file, dtype=np.float32)
             N_det_energy = len(data)//2
