#!/usr/bin/env python3
# -*- coding: utf-8 -*-
"""
Created on Tue Aug 2 13:31:59 2022

@author: gjadick
"""
import numpy as np
import cupy as cp
import xcompy as xc
import json
import csv

ELEMENTS =  ['H','He','Li','Be','B','C','N','O','F','Ne','Na','Mg','Al','Si',\
    'P','S','Cl','Ar','K','Ca','Sc','Ti','V','Cr','Mn','Fe','Co','Ni','Cu','Zn',\
    'Ga','Ge','As','Se','Br','Kr','Rb','Sr','Y','Zr','Nb','Mo','Tc','Ru','Rh',\
    'Pd','Ag','Cd','In','Sn','Sb','Te','I','Xe','Cs','Ba','La','Ce','Pr','Nd',\
    'Pm','Sm','Eu','Gd','Tb','Dy','Ho','Er','Tm','Yb','Lu','Hf','Ta','W','Re',\
    'Os','Ir','Pt','Au','Hg','Tl','Pb','Bi','Po','At','Rn','Fr','Ra','Ac','Th',\
    'Pa','U','Np','Pu','Am','Cm','Bk','Cf','Es','Fm']

    
class VoxelPhantom:
    '''
    Class to handle a 3D voxelized phantom and corresponding params.
    
    phantom_id -- name for the phantom (used for saving outputs)
    filename -- name of the binary file containing the phantom data. 
                should be formatted as a raveled array of integers, 
                each of which corresponds to a material with elemental
                composition and density listed in the matcomp file
    matcomp_filename -- file with the material compositions corresponding 
                        to each integer of the phantom file. Should be 
                        formatted with four tab-separated columns: ID, 
                        material name, density, elemental composition by 
                        weight (see example file)
    Nx, Ny, Nz -- shape of the phantom in 3 dimensions (if 2D, set Nz=1)
                  The x-y plane corresponds to each axial image.
    ind -- z-index of the phantom slice to use if 3D (if 2D, leave ind=0)
    dx, dy, dz -- size of each voxel in cm
    dtype -- data type for raveled phantom file (default uint8)
    '''
    def __init__(self, name, phantom_filename, matcomp_filename, Nx, Ny, Nz, 
                 dx=0.1, dy=0.1, dz=0.1, z_index=0, dtype=np.uint8):

        self.name = name
        self.phantom_filename = phantom_filename
        self.matcomp_filename = matcomp_filename

        # Number of voxels along each axis
        self.Nx = Nx
        self.Ny = Ny
        self.Nz = Nz
        
        # Size of voxels in each dimension [cm]
        self.dx = dx
        self.dy = dy
        self.dz = dz
        
        # Load the 3D phantom, each uint8 value corresponds to some material
        self.M3D = np.fromfile(phantom_filename, dtype=dtype).reshape([Nz, Ny, Nx])
        
        # Assign a 2D cross-section for imaging.
        self.z_index = z_index
        self.M = self.M3D[z_index]        
        
        # Create dictionary of density and atomic composition for each phantom voxel.
        if matcomp_filename.endswith('.csv'):
            self.matcomp_dict = material_csv_to_dict(matcomp_filename)
        else:
            self.matcomp_dict = get_matcomp_dict(matcomp_filename)
        self.matkeys = np.array(list(self.matcomp_dict.keys()), dtype=dtype)

    def set_M_index(self, z_index):
        self.M = self.M3D[z_index]
        self.z_index = z_index
        
    def M_mono_stack(self, energies):
        N_energies = len(energies)
        M_mono_stack = cp.zeros([N_energies, self.Nx, self.Ny], dtype=cp.float32)        
        for i_mat in self.matkeys:
            density, matcomp = self.matcomp_dict[i_mat] 
            u_E = density * cp.array(xc.mixatten(matcomp, energies), dtype=cp.float32)
            for i_E in range(N_energies):
                cp.place(M_mono_stack[i_E], self.M==i_mat, u_E[i_E])
        return M_mono_stack        
    
    def M_mono(self, E0, HU=True):  
        E0_arr = np.array([E0], dtype=np.float64)
        M_mono = cp.zeros([self.Nx, self.Ny], dtype=cp.float32)        
        for i_mat in self.matkeys:
            density, matcomp = self.matcomp_dict[i_mat] 
            mu_mono = density * float(xc.mixatten(matcomp, E0_arr))
            cp.place(M_mono, self.M==i_mat, mu_mono)
        if HU:  # convert attenuation to HU 
            mu_water = float(xc.mixatten('H(11.2)O(88.8)', E0_arr))
            M_mono = 1000 * (M_mono - mu_water) / mu_water
        return M_mono


def get_matcomp_dict(filename):
    '''
    Convert material composition file into a dictionary of density/matcomp strings.
    '''
    with open(filename, 'r') as f:
        L_raw = [l.strip() for l in f.readlines() if len(l.strip())]
    mat_dict = {}
    header = L_raw[0].split()
    for line in L_raw[1:]:
        split = line.split()  # separate into four columns
        N    = int(split[0])
        name = split[1]
        density = float(split[2])
        matcomp = split[3]        
        mat_dict[N] = [density, matcomp]  # add dictionary entry
    return mat_dict


def material_csv_to_dict(filename):
    """
    Read a CSV file containing material data into a dictionary. Each row
    gives the density and chemical composition by weight fraction for a given
    material name. These entries should correspond to a voxelized phantom with
    voxel values equal to different ID numbers (0 to 255) that are used to
    identify the material of that voxel. So the CSV file contains the needed
    material information for computing material-dependent parameters like the
    linear attenuation coefficient and anomolous scattering factors.
    
    An example file is `input/materials.csv`. 

    Parameters
    ----------
    filename : str
        Path to the material data file (csv format).

    Returns
    -------
    material_dictionary : dict
        Dictionary of material density and chemical composition by weight
        corresponding to each material ID number in a voxelized phantom.

    """
    material_dictionary = {}  
    with open(filename) as f:
        reader = csv.DictReader(f)
        for row in reader:
            key = int(row['ID'])
            density = float(row['density'])
            matcomp = row_to_matcomp(row)
            material_dictionary[key] = [density, matcomp]
    return material_dictionary


def row_to_matcomp(row):
    """
    Convert a row from a CSV file (read from the file to a dictionary format)
    with the chemical weight fractions to a formatted material composition 
    string, e.g. for water 'H(11.2)O(88.8)'.

    Parameters
    ----------
    row : dict
        Dictionary of row items read from the material CSV file.

    Returns
    -------
    matcomp : str
        Formatted material composition string of elements by weight fractions.

    """
    matcomp = ''
    for elem in ELEMENTS:
        try:
            if row[elem] != '':
                matcomp += f'{elem}({row[elem]})'
        except: 
            pass  # elem not in composition
    return matcomp


class FanBeamGeometry:
    def __init__(self, eid=True, detector_file=None, h_iso=1.0,
                 SID=50.0, SDD=100.0, N_channels=360, gamma_fan=np.pi/4, 
                 N_proj=1000, theta_tot=2*np.pi):

        self.eid = eid  
        if eid: 
            self.det_mode = 'eid'  # energy integrating
        else:
            self.det_mode = 'pcd'  # photon counting
            
<<<<<<< HEAD
        if detector_file is None:  # ideal detector? 2 data points in case we need to interp
            self.det_E = np.array([1.0, 1000.0], dtype=np.float32)
            self.det_eta_E = np.array([1.0, 1.0], dtype=np.float32)
=======
        if detector_file is None or detector_file is 'ideal':  # ideal detector?
            self.det_E = [1.0]
            self.det_eta_E = [1.0]
>>>>>>> 1274b120
        else:
            data = np.fromfile(detector_file, dtype=np.float32)
            N_det_energy = len(data)//2
            self.det_E = data[:N_det_energy]      # 1st half is energies
            self.det_eta_E = data[N_det_energy:]  # 2nd half is detective efficiencies
 
        # name the geometry        
        #self.geo_id = f'{int(SID)}cm_{int(SDD)}cm_{int(180*gamma_fan/np.pi)}fan_{N_proj}view_{N_channels}col'     
        self.geo_id = f'{int(SID)}cm_{int(SDD)}cm_{int(180*gamma_fan/np.pi)}fan_{N_proj}view_{N_channels}col_{self.det_mode}'
        
        # source-isocenter and source-detector distances
        self.SID = SID
        self.SDD = SDD
        
        # multi-channel fan-beam detector (angles `gamma`)
        self.N_channels = N_channels
        self.gamma_fan = gamma_fan
        self.dgamma = gamma_fan / N_channels  
        self.gammas = np.arange(-gamma_fan/2, gamma_fan/2, self.dgamma) + self.dgamma/2  ## might need to offset ?
        
        # detector pixel dimensions
        self.s = SDD*gamma_fan/N_channels  # width [cm2] i.e. `s` sampling distance at the detector
        self.s_iso = SID*gamma_fan/N_channels  # width [cm2] at isocenter `iso`
        self.h_iso = h_iso  # height [cm2], for fanbeam same at detector and isocenter
        self.A_iso = self.s_iso*self.h_iso   # area [cm2]
        
        # projection views (angles `theta`)
        self.N_proj = N_proj
        self.theta_tot = theta_tot
        self.dtheta = theta_tot/N_proj
        self.thetas = np.arange(0, theta_tot, self.dtheta )
        
        # just a check
        if len(self.thetas) > N_proj:
            self.thetas = self.thetas[:N_proj]

        if len(self.gammas) > N_channels:
            self.gammas = self.gammas[:N_channels]

    
class xRaySpectrum:
    def __init__(self, filename, name, mono_E=None):
            
        # Effective mu_water and mu_air dictionaries for HU conversions,
        # found by simulating noiseless images of water phantom with each 
        # spectrum and measuring the mu value in its center (150 projections, 
        # 100 detector channels, 1 mGy dose).
        # These might be affected by beam hardening.
        u_water_dict = {
            '6MV':       0.04268331080675125  ,
            'detunedMV': 0.05338745564222336  ,
            '80kV':      0.24212932586669922  ,
            '120kV':     0.21030768752098083  ,
            '140kV':     0.2016972303390503  }
        u_air_dict = {
            '6MV':       0.00024707260308787227  ,
            'detunedMV': 0.00031386411865241826  ,
            '80kV':      0.002364289714023471  ,
            '120kV':     0.0016269732732325792  ,
            '140kV':     0.0014648198848590255  }
        E_eff_dict = {  # linear interp of u_water_dict with NIST curve [keV]
            '6MV':       2692.36  ,
            'detunedMV': 1753.73  ,
            '80kV':      46.32  ,
            '120kV':     57.91, 
            '140kV':     63.79    }
        
        self.filename = filename 
        self.name = name
        try:  
            data = np.fromfile(filename, dtype=np.float32)
            self.E, self.I0 = data.reshape([2, data.size//2])
            self.u_water = u_water_dict[name]
            self.u_air = u_air_dict[name]
            self.E_eff = E_eff_dict[name]
        except:
            print(f"Failed to open spectrum filename {filename}, failed to initialize.")
        
        # For debugging, can use a monoenergetic x-ray beam.
        if mono_E is not None:
            print(f'Debugging! Monoenergetic on! {mono_E} keV')
            self.E = np.array([mono_E])
            self.I0_raw = np.array([1.0e8]) # arbitrary counts
            self.name = f'mono{mono_E:04}keV'

    def get_counts(self):
        return np.trapz(self.I0, x=self.E)
    
    def rescale_counts(self, scale, verbose=False):
        print(f'rescaled counts : {self.get_counts():.2e} -> {scale*self.get_counts():.2e}')
        self.I0 = self.I0 * scale


## for reading in the params
def make_combos(var_list, combos=None, this_col=None):
    """
    Recursive function to generate a list of mixed-type lists, all possible 
    combinations of the sub-list variables in var_list. Used for creating 
    combinations of looping variables. Example:
        
    >>> make_combos([[True, False], [100,200], ['a','b','c']])
    [[True, 100, 'a'], [True, 100, 'b'], [True, 100, 'c'], [True, 200, 'a'],  
     [True, 200, 'b'], [True, 200, 'c'], [False, 100, 'a'], [False, 100, 'b'],  
     [False, 100, 'c'], [False, 200, 'a'], [False, 200, 'b'], [False, 200, 'c']]
    """

    def place_col(M, col, x):
        for i in range(len(x)):
            M[i][col] = x[i]

    def place_M(M, mini_M, i, j):
        for x in range(len(mini_M[0])):
            for y in range(len(mini_M)):
                M[j+y][i+x] = mini_M[y][x]
                
    # make everything a list
    for i in range(len(var_list)):
        if not isinstance(var_list[i], list):
            var_list[i] = [var_list[i]]  # assuming this is a single value...

    N = np.prod([len(v) for v in var_list])  # total num of combination vectors
    if combos is None:  # initialize things that update recursively later
        combos = [['foo' for i in range(len(var_list))] for j in range(N)]  
        this_col = 0  

    m = int(N / len(var_list[0])) # number of times to repeat first vector
    place_col(combos, 0, np.repeat(var_list[0], m))

    if var_list[1:]: # if there are more variables, loop over them
        this_col += 1
        sub_combo = make_combos(var_list[1:], combos=[v[1:] for v in combos][:m], this_col=this_col)
        for i_opt in range(len(var_list[0])):
            place_M(combos, sub_combo, 1, i_opt*m)

    return combos


def read_parameter_file(filename):
    """
    Read a json-formatted parameter file.

    Parameters
    ----------
    filename : TYPE
        DESCRIPTION.

    Returns
    -------
    all_params : TYPE
        DESCRIPTION.

    """
    
    with open(filename) as f:
        all_parameters = json.load(f)
    
    # Make dictionaries for each set of parameter combinations
    param_keys = list(all_parameters.keys())
    param_value_combos = make_combos(list(all_parameters.values()))
    param_dicts = [dict(zip(param_keys, values)) for values in param_value_combos]
    
    ## Package the parameters into objects for each run
    all_params = []
    for p in param_dicts:  # might want to package into dictionaries later
        
        ## 1 : simulations to run
        run_id = p['RUN_ID']
        do_forward_projection = p['forward_project']
        do_back_projection = p['back_project']
        these_params = [run_id, do_forward_projection, do_back_projection]  # init

        ## 2 : scanner geometry
        eid = p['detector_mode'] == 'eid'
        if p['scanner_geometry'] == 'fan_beam':
            ct = FanBeamGeometry(N_channels=p['N_channels'], 
                                 N_proj=p['N_projections'],
                                 gamma_fan=p['fan_angle_total'], 
                                 theta_tot=p['rotation_angle_total'],
                                 SID=p['SID'], 
                                 SDD=p['SDD'], 
                                 eid=eid, 
                                 h_iso=p['detector_px_height'],
                                 detector_file=p['detector_filename'])
        these_params.append(ct)
        
        ## 3 : phantom
        if p['phantom_type'] == 'voxel':
            phantom = VoxelPhantom(name=p['phantom_id'],
                                   phantom_filename=p['phantom_filename'],
                                   matcomp_filename=p['matcomp_filename'],
                                   Nx=p['Nx'], Ny=p['Ny'], Nz=p['Nz'],
                                   dx=p['dx'], dy=p['dy'], dz=p['dz'],
                                   z_index=p['z_index'])
        these_params.append(phantom)

        ## 4 : x-ray energy spectrum
        try:
            spectrum = xRaySpectrum(name=p['spectrum_id'],
                                    filename=p['spectrum_filename'])
            # Scale photon counts delivered to each detector channel (at isocenter) per projection.
            counts_raw = spectrum.get_counts()
            counts_per_proj_per_channel = p['N_photons_per_cm2_per_scan'] * ct.A_iso / ct.N_proj
            spectrum.rescale_counts(counts_per_proj_per_channel / counts_raw)
            these_params.append(spectrum)
        except:
            these_params.append('NO_SPECTRUM_ASSIGNED')

        if do_back_projection:
            these_params.append(p['N_recon_matrix'])  # N_matrix
            these_params.append(p['FOV_recon'])  # FOV
            these_params.append(p['ramp_filter_percent_Nyquist'])  # ramp
            
        all_params.append(these_params)

    return all_params




# #%%

# new_M3D = np.swapaxes(phantom.M3D, 0, 2)#.transpose(axes=[1])
# new_M3D = np.array([M.T for M in new_M3D])
# new_M = new_M3D[phantom.z_index]#.T
# plt.imshow(new_M)
# plt.show()

# #%%
# new_M3D.astype(np.uint8).tofile(phantom.phantom_filename)
    
    
    <|MERGE_RESOLUTION|>--- conflicted
+++ resolved
@@ -189,15 +189,9 @@
         else:
             self.det_mode = 'pcd'  # photon counting
             
-<<<<<<< HEAD
-        if detector_file is None:  # ideal detector? 2 data points in case we need to interp
+        if detector_file is None or detector_file is 'ideal':  # ideal detector? 2 data points in case we need to interp
             self.det_E = np.array([1.0, 1000.0], dtype=np.float32)
             self.det_eta_E = np.array([1.0, 1.0], dtype=np.float32)
-=======
-        if detector_file is None or detector_file is 'ideal':  # ideal detector?
-            self.det_E = [1.0]
-            self.det_eta_E = [1.0]
->>>>>>> 1274b120
         else:
             data = np.fromfile(detector_file, dtype=np.float32)
             N_det_energy = len(data)//2
@@ -415,18 +409,4 @@
     return all_params
 
 
-
-
-# #%%
-
-# new_M3D = np.swapaxes(phantom.M3D, 0, 2)#.transpose(axes=[1])
-# new_M3D = np.array([M.T for M in new_M3D])
-# new_M = new_M3D[phantom.z_index]#.T
-# plt.imshow(new_M)
-# plt.show()
-
-# #%%
-# new_M3D.astype(np.uint8).tofile(phantom.phantom_filename)
-    
-    
     